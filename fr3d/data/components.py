from fr3d.data.base import EntitySelector
from fr3d.data.base import AtomProxy
from fr3d.data.atoms import Atom
from fr3d import definitions as defs
from fr3d.geometry.superpositions import besttransformation
from fr3d.geometry import angleofrotation as angrot
import numpy as np

from fr3d.unit_ids import encode

def unit_vector(v):
    return v / np.linalg.norm(v)

# This function calculates an angle from 0 to 180 degrees between two vectors
def angle_between_vectors(vec1, vec2):
    if len(vec1) == 3 and len(vec2) == 3:
        cosang = np.dot(vec1, vec2)
        sinang = np.linalg.norm(np.cross(vec1, vec2))
        angle = np.arctan2(sinang, cosang)
        return 180*angle/np.pi
    else:
        return None

# This function calculates an angle from 0 to 180 degrees between two vectors
def angle_between_three_points(P1,P2,P3):
    if len(P1) == 3 and len(P2) == 3 and len(P3) == 3:
        return angle_between_vectors(P1-P2,P3-P2)
    else:
        return None

# return positions of hydrogens making a tetrahedron with center C and vertices P1 and P2
def pyramidal_hydrogens(P1,C,P2,bondLength=1):

    # infer positions one way
    V1 = P1
    V2 = P2
    # vector from V2 to C
    u = unit_vector(C-V2)
    # construct Rodrigues rotation matrix
    # matrix to rotate 120 degrees around vector u
    W = np.array([[0,-u[2],u[1]],[u[2],0,-u[0]],[-u[1],u[0],0]])
    R = np.identity(3) + (np.sqrt(3)/2)*W + 1.5 * np.dot(W,W)
    # remaining vertices are vector from C to V1 rotated 120 degrees in either direction
    V3 = C + bondLength * unit_vector(np.dot(R,V1-C))
    V4 = C + bondLength * unit_vector(np.dot(np.transpose(R),V1-C))

    # infer positions the other way
    V1 = P2
    V2 = P1
    # vector from V2 to C
    u = unit_vector(C-V2)
    # construct Rodrigues rotation matrix
    # matrix to rotate 120 degrees around vector u
    W = np.array([[0,-u[2],u[1]],[u[2],0,-u[0]],[-u[1],u[0],0]])
    R = np.identity(3) + (np.sqrt(3)/2)*W + 1.5 * np.dot(W,W)
    # remaining vertices are vector from C to V1 rotated 120 degrees in either direction
    VV4 = C + bondLength * unit_vector(np.dot(R,V1-C))
    VV3 = C + bondLength * unit_vector(np.dot(np.transpose(R),V1-C))

    # average the two inferred positions
    P3 = (V3+VV3)/2
    P4 = (V4+VV4)/2

    # diagnostics if desired
    if 1 > 10:
        print("pyramidal_hydrogens V3, VV3 distance",np.linalg.norm(V3-VV3))
        print("pyramidal_hydrogens V4, VV4 distance",np.linalg.norm(V4-VV4))
        print("pyramidal_hydrogens P1-C-P2 angle",angle_between_three_points(P1,C,P2),"as input")
        print("pyramidal_hydrogens P1-C-P3 angle",angle_between_three_points(P1,C,P3),"as inferred")
        print("pyramidal_hydrogens P1-C-P4 angle",angle_between_three_points(P1,C,P4),"as inferred")
        print("pyramidal_hydrogens P2-C-P3 angle",angle_between_three_points(P2,C,P3),"as inferred")
        print("pyramidal_hydrogens P2-C-P4 angle",angle_between_three_points(P2,C,P4),"as inferred")
        print("pyramidal_hydrogens P3-C-P4 angle",angle_between_three_points(P3,C,P4),"as inferred")
    return P3, P4

def planar_hydrogens(P1,P2,P3,bondLength=1):

    A = unit_vector(P2 - P1)
    N1 = P3 + A*bondLength
    B = unit_vector(P3 - P2)
    N2 = P3 + (B - A)*bondLength

    # diagnostics if desired
    if 1 > 10:
        print("planar_hydrogens P1-P2-P3 angle",angle_between_three_points(P1,P2,P3),"as input")
        print("planar_hydrogens P2-P3-N1 angle",angle_between_three_points(P2,P3,N1),"as inferred")
        print("planar_hydrogens P2-P3-N2 angle",angle_between_three_points(P2,P3,N2),"as inferred")
    return N1, N2

class Component(EntitySelector):
    """This represents things like nucleic acids, amino acids, small molecules
    and ligands.
    """

    def __init__(self, atoms, pdb=None, model=None, type=None, chain=None,
                 symmetry=None, sequence=None, number=None, index=None,
                 insertion_code=None, polymeric=None, alt_id=None):
        """Create a new Component.

        :atoms: The atoms this component is composed of.
        :pdb: The pdb this is a part of.
        :model: The model number.
        """

        self._atoms = atoms
        self.pdb = pdb
        self.model = model
        self.type = type
        self.chain = chain
        self.symmetry = symmetry
        self.sequence = sequence
        self.number = number
        self.index = index
        self.insertion_code = insertion_code
        self.polymeric = polymeric
        self.alt_id = alt_id
        self.centers = AtomProxy(self._atoms)

        if self.sequence in defs.NAbaseheavyatoms:
            atoms = defs.NAbaseheavyatoms[self.sequence]
            self.centers.define('base', atoms)

        if self.sequence in defs.nt_sugar:
            atoms = defs.nt_sugar[self.sequence]
            self.centers.define('nt_sugar', atoms)

        if self.sequence in defs.nt_phosphate:
            atoms = defs.nt_phosphate[self.sequence]
            self.centers.define('nt_phosphate', atoms)

        if self.sequence in defs.aa_fg:
            atoms = defs.aa_fg[self.sequence]
            self.centers.define('aa_fg', atoms)

        if self.sequence in defs.aa_backbone:
            atoms = defs.aa_backbone[self.sequence]
            self.centers.define('aa_backbone', atoms)

        if self.sequence in defs.modified_nucleotides:
            atoms = defs.modified_nucleotides[self.sequence]["atoms"].values()
            self.centers.define('base', atoms)

        self.calculate_rotation_matrix()

    def atoms(self, **kwargs):
        """Get, filter and sort the atoms in this component. Access is as
        described by EntitySelector.

        :kwargs: The keyword arguments to filter and sort by.
        :returns: A list of the requested atoms.
        """

        name = kwargs.get('name')
        if isinstance(name, basestring):
            definition = self.centers.definition(name)
            if definition:
                kwargs['name'] = definition

        return EntitySelector(self._atoms, **kwargs)

    def coordinates(self, **kwargs):
        """Get the coordaintes of all atoms in this component. This will
        filter to the requested atoms, sort and then provide a numpy array
        of all coordinates for the given atoms.

        :kwargs: Arguments to filter and sort by.
        :returns: A numpy array of the coordinates.
        """
        return np.array([atom.coordinates() for atom in self.atoms(**kwargs)])

    def select(self, **kwargs):
        """Select a group of atoms to create a new component out of.

        :kwargs: As for atoms.
        :returns: A new Component
        """
        return Component(list(self.atoms(**kwargs)),
                         pdb=self.pdb,
                         model=self.model,
                         type=self.type,
                         chain=self.chain,
                         symmetry=self.symmetry,
                         sequence=self.sequence,
                         number=self.number,
                         index=self.index,
                         insertion_code=self.insertion_code,
                         alt_id=self.alt_id,
                         polymeric=self.polymeric)

    def is_complete(self, names, key='name'):
        """This checks if we can find all atoms in this entity with the given
        names. This assumes that the names for each atom are unique. If you
        wish to use something other than name use the key argument. However, it
        must provide a unique value for each atom, if several atoms with the
        same value are found will cause the function to behave oddly.

        :names: The list of names to check for.
        :key: The key to use for getting atoms. Defaults to name.
        :returns: True if all atoms with the given name are present.
        """
        kwargs = {key: names}
        found = list(self.atoms(**kwargs))
        return len(found) == len(names)

    def calculate_rotation_matrix(self):
        """Calculate a rotation matrix that will rotate the atoms in an RNA
        base into a standard orientation in the xy plane with the Watson-
        Crick edge in the positive x and y quadrant.
        """

        if self.sequence not in defs.NAbaseheavyatoms and \
                self.sequence not in defs.modified_nucleotides:
            return None

        R = []
        S = []

        if self.sequence in defs.modified_nucleotides:
            current = defs.modified_nucleotides[self.sequence]
            standard_coords = defs.NAbasecoordinates[current["standard"]]
            for standard, modified in current["atoms"].items():
                coords = list(self.centers[modified])
                if coords:
                    R.append(coords)
                    S.append(standard_coords[standard])

        if self.sequence in defs.NAbaseheavyatoms:
            baseheavy = defs.NAbaseheavyatoms[self.sequence]
            for atom in self.atoms(name=baseheavy):
                coordinates = atom.coordinates()
                R.append(coordinates)
                S.append(defs.NAbasecoordinates[self.sequence][atom.name])

        R = np.array(R)
        R = R.astype(np.float)
        S = np.array(S)
        try:
            rotation_matrix, fitted, base_center, rmsd, sse = \
                besttransformation(R, S)
            #print self.unit_id(), "Successful rotation matrix"

            #print "Check that two methods of computing the base center are the same"
            #print base_center
            #print self.centers["base"]
        except:
            print self.unit_id(), "Rotation matrix calculation failed"
            return None

        self.rotation_matrix = rotation_matrix

    def infer_hydrogens(self):
        """Infer the coordinates of the hydrogen atoms of this component.
        Currently, it only works for RNA and DNA
        Amino acids are being added.
        This code only adds hydrogens with their name, but the Atom entity
        does not have the full unit ID of the atom, unlike the heavy atoms
        taken from the CIF file.
        """

        if self.sequence in defs.NAbasehydrogens:
            hydrogens = defs.NAbasehydrogens[self.sequence]
            coordinates = defs.NAbasecoordinates[self.sequence]

            try:
                for hydrogenatom in hydrogens:
                    hydrogencoordinates = coordinates[hydrogenatom]
                    newcoordinates = self.centers["base"] + \
                        np.dot(hydrogencoordinates, np.transpose(self.rotation_matrix))
                    self._atoms.append(Atom(name=hydrogenatom,
                                            x=newcoordinates[0, 0],
                                            y=newcoordinates[0, 1],
                                            z=newcoordinates[0, 2]))
            except:
                print self.unit_id(), "Adding hydrogens failed"

        elif self.sequence == "ARG":
            try:
<<<<<<< HEAD
                N1,N2 = planar_hydrogens(self.centers["NE"],self.centers["CZ"],self.centers["NH1"],NHBondLength)
=======

                N1,N2 = planar_hydrogens(self.centers["NE"],self.centers["CZ"],self.centers["NH1"])
>>>>>>> 3a9c6285
                self._atoms.append(Atom(name="HH11",x=N1[0],y=N1[1],z=N1[2]))
                self._atoms.append(Atom(name="HH12",x=N2[0],y=N2[1],z=N2[2]))

                N1,N2 = planar_hydrogens(self.centers["NE"],self.centers["CZ"],self.centers["NH2"])
                self._atoms.append(Atom(name="HH22",x=N1[0],y=N1[1],z=N1[2]))
                self._atoms.append(Atom(name="HH21",x=N2[0],y=N2[1],z=N2[2]))

                # the following lines assume that NH2 is closer to CD
                # than NH1 is however, some structures aren't labeled
                # that way, and so either N1 or N2 could be the correct
                # location for HE
                N1,N2 = planar_hydrogens(self.centers["NH1"],self.centers["CZ"],self.centers["NE"])
                self._atoms.append(Atom(name="HE",x=N1[0],y=N1[1],z=N1[2]))

                N1,N2 = pyramidal_hydrogens(self.centers["CG"],self.centers["CD"],self.centers["NE"])
                self._atoms.append(Atom(name="HD3",x=N1[0],y=N1[1],z=N1[2]))
                self._atoms.append(Atom(name="HD2",x=N2[0],y=N2[1],z=N2[2]))

                N1,N2 = pyramidal_hydrogens(self.centers["CB"],self.centers["CG"],self.centers["CD"])
                self._atoms.append(Atom(name="HG2",x=N1[0],y=N1[1],z=N1[2]))
                self._atoms.append(Atom(name="HG3",x=N2[0],y=N2[1],z=N2[2]))

                N1,N2 = pyramidal_hydrogens(self.centers["CA"],self.centers["CB"],self.centers["CG"])
                self._atoms.append(Atom(name="HB2",x=N1[0],y=N1[1],z=N1[2]))
                self._atoms.append(Atom(name="HB3",x=N2[0],y=N2[1],z=N2[2]))

                N1,N2 = pyramidal_hydrogens(self.centers["C"],self.centers["CA"],self.centers["CB"])
                self._atoms.append(Atom(name="HA",x=N2[0],y=N2[1],z=N2[2]))

            except:
                print("Most likely a missing atom in %s" % self.unit_id())

    def transform(self, transform_matrix):
        """Create a new component from "self" by applying the 4x4 transformation
        matrix. This does not keep the rotation matrix if any,
        but will keep any added hydrogens.

        :transform_matrix: The 4x4 transformation matrix to apply.
        :returns: A new Component with the same properties except with
        transformed coordinates.
        """

        atoms = [atom.transform(transform_matrix) for atom in self.atoms()]
        comp = Component(atoms, pdb=self.pdb,
                         model=self.model,
                         type=self.type,
                         chain=self.chain,
                         symmetry=self.symmetry,
                         sequence=self.sequence,
                         number=self.number,
                         index=self.index,
                         insertion_code=self.insertion_code,
                         alt_id=self.alt_id,
                         polymeric=self.polymeric)
        comp.infer_hydrogens()
        return comp

    def translate_rotate_component(self, component):
        """Translate and rotate the atoms in component according to
        the translation and rotation that will bring self to standard
        position at the origin.
        :param Component residue:  the residue to move
        :returns Component newcomp
        """

        atoms = [self.translate_rotate_atom(atom) for atom in component.atoms()]
        newcomp = Component(atoms, pdb=component.pdb,
                         model=component.model,
                         type=component.type,
                         chain=component.chain,
                         symmetry=component.symmetry,
                         sequence=component.sequence,
                         number=component.number,
                         index=component.index,
                         insertion_code=component.insertion_code,
                         alt_id=component.alt_id,
                         polymeric=component.polymeric)
        newcomp.infer_hydrogens()
        return newcomp

    def translate_rotate_atom(self, atom):
        """Translate and rotate atom according to
        the translation and rotation that will bring self to standard
        position at the origin.

        :param Atom atom: The Atom to move.
        :returns Atom: The moved atom.
        """

        atom_coord = atom.coordinates()
        translated_coord = np.subtract(atom_coord, self.centers["base"])
        translated_coord_matrix = np.matrix(translated_coord)
        rotated_coord = translated_coord_matrix * self.rotation_matrix
        coord_array = np.array(rotated_coord)
        a = coord_array.flatten()
        x, y, z = a.tolist()
        return Atom(x=x, y=y, z=z,
                    pdb=atom.pdb,
                    model=atom.model,
                    chain=atom.chain,
                    component_id=atom.component_id,
                    component_number=atom.component_number,
                    component_index=atom.component_index,
                    insertion_code=atom.insertion_code,
                    alt_id=atom.alt_id,
                    group=atom.group,
                    type=atom.type,
                    name=atom.name,
                    symmetry=atom.symmetry,
                    polymeric=atom.polymeric)

    def standard_transformation(self):
        """Returns a 4X4 transformation matrix which can be used to transform
        any component to the same relative location as the "self" argument in
        its standard location. If this is not an RNA component then this returns
        None.
        :returns: A numpy array suitable for input to self.transform to produce
        a transformed component.
        """

        if 'base' not in self.centers:
            return None
        base_center = self.centers["base"]
        if len(base_center) == 0:
            return None
        seq = self.sequence
        dist_translate = base_center

        rotation_matrix_transpose = self.rotation_matrix.transpose()

        matrix = np.zeros((4, 4))
        matrix[0:3, 0:3] = rotation_matrix_transpose
        matrix[0:3, 3] = -np.dot(rotation_matrix_transpose, dist_translate)
        matrix[3, 3] = 1.0

        return matrix

    def translate(self, aa_residue):
        if 'base' not in self.centers:
            return None
        rotation = self.rotation_matrix
        for atom in aa_residue:
            dist_translate = np.subtract(atom, self.centers["base"])
            rotated_atom = dist_translate*rotation
            coord_array = np.array(rotated_atom)
            a = coord_array.flatten()
            coord = a.tolist()
        return coord


    def unit_id(self):
        """Compute the unit id of this Component.

        :returns: The unit id.
        """

        return encode({
            'pdb': self.pdb,
            'model': self.model,
            'chain': self.chain,
            'component_id': self.sequence,
            'component_number': self.number,
            'alt_id': self.alt_id,
            'insertion_code': self.insertion_code,
            'symmetry': self.symmetry
        })

    def atoms_within(self, other, cutoff, using=None, to=None, min_number=1):
        """Determine if there are any atoms from another component within some
        distance.

        :other: Another component to compare agains.
        :using: The atoms from this component to compare with.
        :to: The atoms from the other component to compare against.
        :cutoff: The distances atoms must be within. Default 4.0
        """

        kw1 = {}
        if using:
            kw1['name'] = using

        kw2 = {}
        if to:
            kw2['name'] = to

        n = 0
        for atom1 in self.atoms(**kw1):
            for atom2 in other.atoms(**kw2):
                if atom1.distance(atom2) <= abs(cutoff):
                    n = n+1

        if n >= min_number:
            return True

    def distance(self, other, using='*', to='*'):
        """Compute a center center distance between this and another component.

        :other: The other component to get distance to.
        :using: A list of atom names to use for this component. Defaults to '*'
        meaning all atoms.
        :to: A list of atoms names for the second component. Defaults to '*'
        meaning all atoms.
        :returns: The distance between the two centers.
        """
        coordinates = self.centers[using]
        other_coord = other.centers[to]
        distance = np.subtract(coordinates, other_coord)
        return np.linalg.norm(distance)

    def __len__(self):
        """Compute the length of this Component. This is the number of atoms in
        this residue.

        :returns: The number of atoms.
        """
        return len(self._atoms)

    def __eq__(self, other):
        return isinstance(other, Component) and \
            self.pdb == other.pdb and \
            self.model == other.model and \
            self.chain == other.chain and \
            self.symmetry == other.symmetry and \
            self.sequence == other.sequence and \
            self.number == other.number and \
            self.insertion_code == other.insertion_code and \
            self.alt_id == other.alt_id

    def __repr__(self):
        return '<Component %s>' % self.unit_id()

    def angle_between_normals(self, aa_residue):
        vec1 = self.normal_calculation()
        vec2 = aa_residue.normal_calculation()
        return angrot.angle_between_planes(vec1, vec2)

    def normal_calculation(self):
        key = self.sequence
        P1 = self.centers[defs.planar_atoms[key][0]]
        P2 = self.centers[defs.planar_atoms[key][1]]
        P3 = self.centers[defs.planar_atoms[key][2]]
        vector = np.cross((P2 - P1), (P3-P1))
        return vector

    def enough_hydrogen_bonds(self, second, min_distance=4, min_bonds=2):
        """Calculates atom to atom distance of part "aa_part" of neighboring
        amino acids of type "aa" from each atom of base. Only returns a pair
        of aa/nt if two or more atoms are within the cutoff distance.
        """

        HB_atoms = set(['N', 'NH1','NH2','NE','NZ','ND1','NE2','O','OD1','OE1','OE2', 'OG', 'OH'])
        n = 0
        base_seq = self.sequence()
        for base_atom in self.atoms(name=defs.NAbaseheavyatoms[base_seq]):
            for aa_atom in second.atoms(name=defs.aa_fg[second.sequence]):
                distance = np.subtract(base_atom.coordinates(), aa_atom.coordinates())
                distance = np.linalg.norm(distance)
                if distance <= min_distance and aa_atom.name in HB_atoms:
                    n = n + 1
                    if n > min_bonds:
                        return True
        return False

    def stacking_tilt(aa_residue, aa_coordinates):
        baa_dist_list = []

        for aa_atom in aa_residue.atoms(name=defs.aa_fg[aa_residue.sequence]):
            key = aa_atom.name
            aa_z = aa_coordinates[key][2]
            baa_dist_list.append(aa_z)
        max_baa = max(baa_dist_list)
        min_baa = min(baa_dist_list)
        diff = max_baa - min_baa
        #print aa_residue.unit_id(), diff
        if diff <= defs.tilt_cutoff[aa_residue.sequence]:
            return "stacked"<|MERGE_RESOLUTION|>--- conflicted
+++ resolved
@@ -275,12 +275,7 @@
 
         elif self.sequence == "ARG":
             try:
-<<<<<<< HEAD
                 N1,N2 = planar_hydrogens(self.centers["NE"],self.centers["CZ"],self.centers["NH1"],NHBondLength)
-=======
-
-                N1,N2 = planar_hydrogens(self.centers["NE"],self.centers["CZ"],self.centers["NH1"])
->>>>>>> 3a9c6285
                 self._atoms.append(Atom(name="HH11",x=N1[0],y=N1[1],z=N1[2]))
                 self._atoms.append(Atom(name="HH12",x=N2[0],y=N2[1],z=N2[2]))
 
